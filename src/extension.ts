--- conflicted
+++ resolved
@@ -1,8 +1,6 @@
 import * as vscode from 'vscode';
-<<<<<<< HEAD
 import { McpServer } from '@modelcontextprotocol/sdk/server/mcp.js';
-import { z } from 'zod';
-import { DebugServer, DebugStep } from './debug-server.js';
+import { DebugServer } from './debug-server.js';
 
 // Keep track of server instances for cleanup
 let mcpServer: McpServer | undefined;
@@ -16,27 +14,6 @@
     outputChannel = vscode.window.createOutputChannel("MCP Debug");
     context.subscriptions.push(outputChannel);
     outputChannel.show();
-=======
-import { DebugServer } from './debug-server';
-import * as fs from 'fs';
-import * as path from 'path';
-
-export function activate(context: vscode.ExtensionContext) {
-    // Get the storage path for your extension
-    const storagePath = context.globalStorageUri.fsPath;
-    
-    // Ensure the storage directory exists
-    fs.mkdirSync(storagePath, { recursive: true });
-    const mcpServerPath = path.join(storagePath, 'mcp-debug.js');
-    const sourcePath = path.join(context.extensionUri.fsPath, 'mcp', 'build', 'index.js');
-
-    try {
-        fs.copyFileSync(sourcePath, mcpServerPath);
-    } catch (err: any) {
-        vscode.window.showErrorMessage(`Failed to setup debug server: ${err.message}`);
-        return;
-    }
->>>>>>> 1c48fa3e
 
     const config = vscode.workspace.getConfiguration('mcpDebug');
     const port = config.get<number>('port') ?? 4711;
@@ -66,61 +43,7 @@
                 version: "1.0.0"
             });
 
-            // Set up MCP server handlers
-            mcpServer.tool(
-                "listFiles",
-                {
-                    includePatterns: z.array(z.string()).optional(),
-                    excludePatterns: z.array(z.string()).optional()
-                },
-                async ({ includePatterns, excludePatterns }) => {
-                    const files = await debugServer!.handleListFiles({ includePatterns, excludePatterns });
-                    return {
-                        content: [{
-                            type: "text",
-                            text: JSON.stringify(files, null, 2)
-                        }]
-                    };
-                }
-            );
-
-            mcpServer.tool(
-                "getFile",
-                { path: z.string() },
-                async ({ path }) => {
-                    const content = await debugServer!.handleGetFile({ path });
-                    return {
-                        content: [{
-                            type: "text",
-                            text: content
-                        }]
-                    };
-                }
-            );
-
-            mcpServer.tool(
-                "debug",
-                { 
-                    steps: z.array(z.object({
-                        type: z.enum(["setBreakpoint", "removeBreakpoint", "continue", "evaluate", "launch"]),
-                        file: z.string(),
-                        line: z.number().optional(),
-                        expression: z.string().optional(),
-                        condition: z.string().optional()
-                    }))
-                },
-                async ({ steps }) => {
-                    const results = await debugServer!.handleDebug({ steps });
-                    return {
-                        content: [{
-                            type: "text",
-                            text: results.join('\n')
-                        }]
-                    };
-                }
-            );
-
-            // Create and start debug server with MCP server
+            // Create and start debug server with MCP server with SSE 
             debugServer = new DebugServer(port, mcpServer);
             await debugServer.start();
             
